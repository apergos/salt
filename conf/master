##### Primary configuration settings #####
##########################################
# This configuration file is used to manage the behavior of the Salt Master
# Values that are commented out but have no space after the comment are
# defaults that need not be set in the config. If there is a space after the
# comment that the value is presented as an example and is not the default.
#
# Per default the master will automatically include all config files
# from master.d/*.conf (master.d is a directory in the same directory
# as the main master config file)
#default_include: master.d/*.conf

# The address of the interface to bind to
#interface: 0.0.0.0

# The tcp port used by the publisher
#publish_port: 4505

# The user to run the salt-master as. Salt will update all permissions to
# allow the specified user to run the master. If the modified files cause
# conflicts set verify_env to False.
#user: root

# Max open files
# Each minion connecting to the master uses AT LEAST one file descriptor, the
# master subscription connection. If enough minions connect you might start
# seeing on the console(and then salt-master crashes):
#   Too many open files (tcp_listener.cpp:335)
#   Aborted (core dumped)
#
# By default this value will be the one of `ulimit -Hn`, ie, the hard limit for
# max open files.
#
# If you wish to set a different value than the default one, uncomment and
# configure this setting. Remember that this value CANNOT be higher than the
# hard limit. Raising the hard limit depends on your OS and/or distribution,
# a good way to find the limit is to search the internet for(for example):
#   raise max open files hard limit debian
#
#max_open_files: 100000

# The number of worker threads to start, these threads are used to manage
# return calls made from minions to the master, if the master seems to be
# running slowly, increase the number of threads
#worker_threads: 5

# The port used by the communication interface. The ret (return) port is the
# interface used for the file server, authentication, job returnes, etc.
#ret_port: 4506

# Specify the location of the daemon process ID file
#pidfile: /var/run/salt-master.pid

# The root directory prepended to these options: pki_dir, cachedir,
# sock_dir, log_file, autosign_file, extension_modules
#root_dir: /

# Directory used to store public key data
#pki_dir: /etc/salt/pki/master

# Directory to store job and cache data
#cachedir: /var/cache/salt/master

# Verify and set permissions on configuration directories at startup
#verify_env: True

# Set the number of hours to keep old job information in the job cache
#keep_jobs: 24

# Set the default timeout for the salt command and api, the default is 5
# seconds
#timeout: 5

# Set the directory used to hold unix sockets
#sock_dir: /var/run/salt/master

# The master maintains a job cache, while this is a great addition it can be
# a burden on the master for larger deployments (over 5000 minions).
# Disabling the job cache will make previously executed jobs unavailable to
# the jobs system and is not generally recommended.
#
#job_cache: True

# Cache minion grains and pillar data in the cachedir.
#minion_data_cache: True

# The master can include configuration from other files. To enable this,
# pass a list of paths to this option. The paths can be either relative or
# absolute; if relative, they are considered to be relative to the directory
# the main master configuration file lives in (this file). Paths can make use
# of shell-style globbing. If no files are matched by a path passed to this
# option then the master will log a warning message.
#
#
# Include a config file from some other path:
# include: /etc/salt/extra_config
#
# Include config from several files and directories:
# include:
#   - /etc/salt/extra_config


#####        Security settings       #####
##########################################
# Enable "open mode", this mode still maintains encryption, but turns off
# authentication, this is only intended for highly secure environments or for
# the situation where your keys end up in a bad state. If you run in open mode
# you do so at your own risk!
#open_mode: False

# Enable auto_accept, this setting will automatically accept all incoming
# public keys from the minions. Note that this is insecure.
#auto_accept: False

# If the autosign_file is specified only incoming keys specified in
# the autosign_file will be automatically accepted. This is insecure.
# Regular expressions as well as globing lines are supported.
#autosign_file: /etc/salt/autosign.conf

# Enable permissive access to the salt keys.  This allows you to run the
# master or minion as root, but have a non-root group be given access to
# your pki_dir.  To make the access explicit, root must belong to the group
# you've given access to.  This is potentially quite insecure.
#
# If an autosign_file is specified permissive access will allow group access
# to that specific file.
#permissive_pki_access: False
#
# Allow users on the master access to execute specific commands on minions.
# This setting should be treated with care since it opens up execution
# capabilities to non root users. By default this capability is completely
# disabled.
#
# client_acl:
#   larry:
#     - test.ping
#     - network.*
#
# The external auth system uses the Salt auth modules to authenticate and
# validate users to access areas of the Salt system
#
# external_auth:
#   pam:
#     fred:
#       - test.*

#####    Master Module Management    #####
##########################################
# Manage how master side modules are loaded
#
# Add any additional locations to look for master runners
#runner_dirs: []
#
# Enable Cython for master side modules
#cython_enable: False
#

#####      State System settings     #####
##########################################
# The state system uses a "top" file to tell the minions what environment to
# use and what modules to use. The state_top file is defined relative to the
# root of the base environment as defined in "File Server settings" below.
#state_top: top.sls
#
# The master_tops option replaces the external_nodes option by creating
# a plugable system for the generation of external top data. The external_nodes
# option is deprecated by the master_tops option.
# To gain the capabilities of the classic external_nodes system use the
# following configuration
#
# master_tops:
#   ext_nodes: <Shell command which returns yaml>
#
#master_tops: {}
# 
# The external_nodes option allows Salt to gather data that would normally be
# placed in a top file. The external_nodes option is the executable that will
# return the ENC data. Remember that Salt will look for external nodes AND top
# files and combine the results if both are enabled!
#external_nodes: None
#
# The renderer to use on the minions to render the state data
#renderer: yaml_jinja
#
# The failhard option tells the minions to stop immediately after the first
# failure detected in the state execution, defaults to False
#failhard: False
<<<<<<< HEAD
=======
#
# The state_verbose and state_output settings can be used to change the way
# state system data is printed to the display. By default all data is printed.
# The state_verbose setting can be set to True or False, when set to False
# all data that has a result of True and no changes will be suppressed.
#state_verbose: True
# 
# The state_output setting changes if the output is the full multi line
# output for each changed state if set to 'full', but if set to 'terse'
# the output will be shortened to a single line.
#state_output: full
>>>>>>> 43b9c2a1

#####      File Server settings      #####
##########################################
# Salt runs a lightweight file server written in zeromq to deliver files to
# minions. This file server is built into the master daemon and does not
# require a dedicated port.

# The file server works on environments passed to the master, each environment
# can have multiple root directories, the subdirectories in the multiple file
# roots cannot match, otherwise the downloaded files will not be able to be
# reliably ensured. A base environment is required to house the top file.
# Example:
# file_roots:
#   base:
#     - /srv/salt/
#   dev:
#     - /srv/salt/dev/services
#     - /srv/salt/dev/states
#   prod:
#     - /srv/salt/prod/services
#     - /srv/salt/prod/states
#
# Default:
#file_roots:
#  base:
#    - /srv/salt

# The hash_type is the hash to use when discovering the hash of a file on
# the master server, the default is md5, but sha1, sha224, sha256, sha384
# and sha512 are also supported.
#hash_type: md5

# The buffer size in the file server can be adjusted here:
#file_buffer_size: 1048576

# A regular expression (or a list of expressions) that will be matched
# against the file path before syncing the modules and states to the minions.
# This includes files affected by the file.recurse state.
# For example, if you manage your custom modules and states in subversion
# and don't want all the '.svn' folders and content synced to your minions,
# you could set this to '/\.svn($|/)'. By default nothing is ignored.
#file_ignore_regex:
# - '/\.svn($|/)'
# - '/\.git($|/)'

# A file glob (or list of file globs) that will be matched against the file
# path before syncing the modules and states to the minions. This is similar
# to file_ignore_regex above, but works on globs instead of regex. By default
# nothing is ignored.
#file_ignore_glob:
#  - '*.pyc'
#  - '*/somefolder/*.bak'

# Pillar Configurations:
# The Salt Pillar, is a system that allows for the building of global data
# that is refined based on minion. Basically, the pillar creates data that
# can be generated to be specific based on the grains of the minion. Pillar
# is laid out in the same fashion as the file server, with environments, a top
# file and sls files. The difference is that the data does not need to be
# in the highstate format, and is generally just key/value pairs.
#
#pillar_roots:
#  base:
#    - /srv/pillar
#
# ext_pillar:
#   - hiera: /etc/hiera.yaml
#   - cmd_yaml: cat /etc/salt/yaml
#
# The pillar_opts option adds the master configuration file data to a dict in
# the pillar called "master". This is used to set simple configurations in the
# master config file that can then be used on minions.
#pillar_opts: True

#####          Syndic settings       #####
##########################################
# The Salt syndic is used to pass commands through a master from a higher
# master. Using the syndic is simple, if this is a master that will have
# syndic servers(s) below it set the "order_masters" setting to True, if this
# is a master that will be running a syndic daemon for passthrough the
# "syndic_master" setting needs to be set to the location of the master server
# to receive commands from.
#
# Set the order_masters setting to True if this master will command lower
# masters' syndic interfaces.
#order_masters: False
#
# If this master will be running a salt syndic daemon, syndic_master tells
# this master where to receive commands from.
#syndic_master: masterofmaster

#####      Peer Publish settings     #####
##########################################
# Salt minions can send commands to other minions, but only if the minion is
# allowed to. By default "Peer Publication" is disabled, and when enabled it
# is enabled for specific minions and specific commands. This allows secure
# compartmentalization of commands based on individual minions.
#
# The configuration uses regular expressions to match minions and then a list
# of regular expressions to match functions. The following will allow the
# minion authenticated as foo.example.com to execute functions from the test
# and pkg modules.
# peer:
#   foo.example.com:
#       - test.*
#       - pkg.*
#
# This will allow all minions to execute all commands:
# peer:
#   .*:
#       - .*
# This is not recommended, since it would allow anyone who gets root on any
# single minion to instantly have root on all of the minions!
#
# Minions can also be allowed to execute runners from the salt master.
# Since executing a runner from the minion could be considered a security risk,
# it needs to be enabled. This setting functions just like the peer setting
# except that it opens up runners instead of module functions.
#
# All peer runner support is turned off by default and must be enabled before
# using. This will enable all peer runners for all minions:
#
# peer_run:
#   .*:
#     - .*
#
# To enable just the manage.up runner for the minion foo.example.com:
#
# peer_run:
#   foo.example.com:
#     - manage.up
#

#####         Logging settings       #####
##########################################
# The location of the master log file
# This can be a path for the log file, or, this can be, since 0.11.0, a system
# logger address, for example:
#	tcp://localhost:514/LOG_USER
#	tcp://localhost/LOG_DAEMON
#	udp://localhost:5145/LOG_KERN
#	udp://localhost
#	file:///dev/log
#	file:///dev/log/LOG_SYSLOG
#	file:///dev/log/LOG_DAEMON
#
# The above examples are self explanatory, but:
#	<file|udp|tcp>://<host|socketpath>:<port-if-required>/<log-facility>
#
# Make sure you have a properly configured syslog or you won't get any warnings
#
#log_file: /var/log/salt/master
#key_logfile: /var/log/salt/key
#
# The level of messages to send to the console.
# One of 'garbage', 'trace', 'debug', info', 'warning', 'error', 'critical'.
# Default: 'warning'
#log_level: warning
#
# The level of messages to send to the log file.
# One of 'garbage', 'trace', 'debug', info', 'warning', 'error', 'critical'.
# Default: 'warning'
#log_level_logfile:

#
# The date and time format used in log messages. Allowed date/time formating
# can be seen here:
#	http://docs.python.org/library/time.html#time.strftime
#log_datefmt: '%H:%M:%S'
#log_datefmt_logfile: '%Y-%m-%d %H:%M:%S'
#
# The format of the console logging messages. Allowed formatting options can
# be seen here:
#	http://docs.python.org/library/logging.html#logrecord-attributes
#log_fmt_console: '[%(levelname)-8s] %(message)s'
#log_fmt_logfile: '%(asctime)s,%(msecs)03.0f [%(name)-17s][%(levelname)-8s] %(message)s'
#
# Logger levels can be used to tweak specific loggers logging levels.
# For example, if you want to have the salt library at the 'warning' level,
# but you still wish to have 'salt.modules' at the 'debug' level:
#   log_granular_levels:
#     'salt': 'warning',
#     'salt.modules': 'debug'
#
#log_granular_levels: {}


#####         Node Groups           #####
##########################################
# Node groups allow for logical groupings of minion nodes.
# A group consists of a group name and a compound target.
#
# nodegroups:
#   group1: 'L@foo.domain.com,bar.domain.com,baz.domain.com and bl*.domain.com'
#   group2: 'G@os:Debian and foo.domain.com'

#####     Range Cluster settings     #####
##########################################
# The range server (and optional port) that serves your cluster information
# https://github.com/grierj/range/wiki/Introduction-to-Range-with-YAML-files
#
# range_server: range:80<|MERGE_RESOLUTION|>--- conflicted
+++ resolved
@@ -185,8 +185,6 @@
 # The failhard option tells the minions to stop immediately after the first
 # failure detected in the state execution, defaults to False
 #failhard: False
-<<<<<<< HEAD
-=======
 #
 # The state_verbose and state_output settings can be used to change the way
 # state system data is printed to the display. By default all data is printed.
@@ -198,7 +196,6 @@
 # output for each changed state if set to 'full', but if set to 'terse'
 # the output will be shortened to a single line.
 #state_output: full
->>>>>>> 43b9c2a1
 
 #####      File Server settings      #####
 ##########################################
