# -*- coding: utf-8 -*-
'''
Manage information about files on the minion, set/read user, group
data

:depends:   - win32api
            - win32file
            - win32security
'''

# Import python libs
import os
import stat
import os.path
import logging
import struct
# pylint: disable=W0611
import tempfile  # do not remove. Used in salt.modules.file.__clean_tmp
import itertools  # same as above, do not remove, it's used in __clean_tmp
import contextlib  # do not remove, used in imported file.py functions
import difflib  # do not remove, used in imported file.py functions
import hashlib  # do not remove, used in imported file.py functions
import errno  # do not remove, used in imported file.py functions
import shutil  # do not remove, used in imported file.py functions
import re  # do not remove, used in imported file.py functions
import sys  # do not remove, used in imported file.py functions
import fileinput  # do not remove, used in imported file.py functions
import fnmatch  # do not remove, used in imported file.py functions
import salt.utils.atomicfile  # do not remove, used in imported file.py functions
import salt._compat  # do not remove, used in imported file.py functions
from salt.exceptions import CommandExecutionError, SaltInvocationError
# pylint: enable=W0611

# Import third party libs
try:
    import win32api
    import win32file
    import win32security
    from pywintypes import error as pywinerror
    HAS_WINDOWS_MODULES = True
except ImportError:
    HAS_WINDOWS_MODULES = False

# Import salt libs
import salt.utils
from salt.modules.file import (check_hash,  # pylint: disable=W0611
        directory_exists, get_managed, mkdir, makedirs_, makedirs_perms,
        check_managed, check_perms, remove, source_list,
        touch, append, contains, contains_regex, contains_regex_multiline,
        contains_glob, find, psed, get_sum, _get_bkroot,
        get_hash, manage_file, file_exists, get_diff, list_backups,
        __clean_tmp, check_file_meta, _binary_replace, restore_backup,
        access, copy, readdir, rmdir, truncate, replace, delete_backup,
        search, _get_flags, extract_hash, _error, _sed_esc, _psed,
        RE_FLAG_TABLE, blockreplace, prepend, seek_read, seek_write, rename,
        lstat, path_exists_glob, HASHES)

from salt.utils import namespaced_function as _namespaced_function

log = logging.getLogger(__name__)

# Define the module's virtual name
__virtualname__ = 'file'


def __virtual__():
    '''
    Only works on Windows systems
    '''
    if salt.utils.is_windows():
        if HAS_WINDOWS_MODULES:
            global check_perms, get_managed, makedirs_perms, manage_file
            global source_list, mkdir, __clean_tmp, makedirs_, file_exists
            global check_managed, check_file_meta, remove, append, _error
            global directory_exists, touch, contains
            global contains_regex, contains_regex_multiline, contains_glob
            global find, psed, get_sum, check_hash, get_hash, delete_backup
            global get_diff, _get_flags, extract_hash
            global access, copy, readdir, rmdir, truncate, replace, search
            global _binary_replace, _get_bkroot, list_backups, restore_backup
            global blockreplace, prepend, seek_read, seek_write, rename, lstat
            global path_exists_glob

            replace = _namespaced_function(replace, globals())
            search = _namespaced_function(search, globals())
            _get_flags = _namespaced_function(_get_flags, globals())
            _binary_replace = _namespaced_function(_binary_replace, globals())
            _error = _namespaced_function(_error, globals())
            _get_bkroot = _namespaced_function(_get_bkroot, globals())
            list_backups = _namespaced_function(list_backups, globals())
            restore_backup = _namespaced_function(restore_backup, globals())
            delete_backup = _namespaced_function(delete_backup, globals())
            extract_hash = _namespaced_function(extract_hash, globals())
            remove = _namespaced_function(remove, globals())
            append = _namespaced_function(append, globals())
            check_perms = _namespaced_function(check_perms, globals())
            get_managed = _namespaced_function(get_managed, globals())
            check_managed = _namespaced_function(check_managed, globals())
            check_file_meta = _namespaced_function(check_file_meta, globals())
            makedirs_perms = _namespaced_function(makedirs_perms, globals())
            makedirs_ = _namespaced_function(makedirs_, globals())
            manage_file = _namespaced_function(manage_file, globals())
            source_list = _namespaced_function(source_list, globals())
            mkdir = _namespaced_function(mkdir, globals())
            file_exists = _namespaced_function(file_exists, globals())
            __clean_tmp = _namespaced_function(__clean_tmp, globals())
            directory_exists = _namespaced_function(directory_exists, globals())
            touch = _namespaced_function(touch, globals())
            contains = _namespaced_function(contains, globals())
            contains_regex = _namespaced_function(contains_regex, globals())
            contains_regex_multiline = _namespaced_function(contains_regex_multiline, globals())
            contains_glob = _namespaced_function(contains_glob, globals())
            find = _namespaced_function(find, globals())
            psed = _namespaced_function(psed, globals())
            get_sum = _namespaced_function(get_sum, globals())
            check_hash = _namespaced_function(check_hash, globals())
            get_hash = _namespaced_function(get_hash, globals())
            get_diff = _namespaced_function(get_diff, globals())
            access = _namespaced_function(access, globals())
            copy = _namespaced_function(copy, globals())
            readdir = _namespaced_function(readdir, globals())
            rmdir = _namespaced_function(rmdir, globals())
            truncate = _namespaced_function(truncate, globals())
            blockreplace = _namespaced_function(blockreplace, globals())
            prepend = _namespaced_function(prepend, globals())
            seek_read = _namespaced_function(seek_read, globals())
            seek_write = _namespaced_function(seek_write, globals())
            rename = _namespaced_function(rename, globals())
            lstat = _namespaced_function(lstat, globals())
            path_exists_glob = _namespaced_function(path_exists_glob, globals())

            return __virtualname__
    return False

__outputter__ = {
    'touch': 'txt',
    'append': 'txt',
}

__func_alias__ = {
    'makedirs_': 'makedirs'
}


def _resolve_symlink(path, max_depth=64):
    '''
    Resolves the given symlink path to its real path, up to a maximum of the
    `max_depth` parameter which defaults to 64.

    If the path is not a symlink path, it is simply returned.
    '''
    if sys.getwindowsversion().major < 6:
        raise SaltInvocationError('Symlinks are only supported on Windows Vista or later.')

    # make sure we don't get stuck in a symlink loop!
    paths_seen = set((path, ))
    cur_depth = 0
    while is_link(path):
        path = readlink(path)
        if path in paths_seen:
            raise CommandExecutionError('The given path is involved in a symlink loop.')
        paths_seen.add(path)
        cur_depth += 1
        if cur_depth > max_depth:
            raise CommandExecutionError('Too many levels of symbolic links.')

    return path


def _change_privilege_state(privilege_name, enable):
    '''
    Change the state, either enable or disable, of the named privilege for this
    process.

    If the change fails, an exception will be raised. If successful, it returns
    True.
    '''
    log.debug(
        '%s the privilege %s for this process.',
        'Enabling' if enable else 'Disabling',
        privilege_name
    )
    # this is a pseudo-handle that doesn't need to be closed
    hProc = win32api.GetCurrentProcess()
    hToken = None
    try:
        hToken = win32security.OpenProcessToken(
            hProc,
            win32security.TOKEN_QUERY | win32security.TOKEN_ADJUST_PRIVILEGES
        )
        privilege = win32security.LookupPrivilegeValue(None, privilege_name)
        if enable:
            privilege_attrs = win32security.SE_PRIVILEGE_ENABLED
        else:
            # a value of 0 disables a privilege (there's no constant for it)
            privilege_attrs = 0

        # check that the handle has the requested privilege
        token_privileges = dict(win32security.GetTokenInformation(
            hToken, win32security.TokenPrivileges))
        if privilege not in token_privileges:
            if enable:
                raise SaltInvocationError(
                    'The requested privilege {0} is not available for this '
                    'process (check Salt user privileges).'.format(privilege_name))
            else:  # disable a privilege this process does not have
                log.debug('Cannot disable privilege %s because this process '
                          'does not have that privilege.', privilege_name)
                return True
        else:
            # check if the privilege is already in the requested state
            if token_privileges[privilege] == privilege_attrs:
                log.debug('The requested privilege %s is already in the '
                          'requested state.', privilege_name)
                return True

        changes = win32security.AdjustTokenPrivileges(
            hToken,
            False,
            [(privilege, privilege_attrs)]
        )
    finally:
        if hToken:
            win32api.CloseHandle(hToken)

    if not bool(changes):
        raise SaltInvocationError(
            'Could not {0} the {1} privilege for this process'.format(
                'enable' if enable else 'remove',
                privilege_name
            )
        )
    else:
        return True


def _enable_privilege(privilege_name):
    '''
    Enables the named privilege for this process.
    '''
    return _change_privilege_state(privilege_name, True)


def _disable_privilege(privilege_name):
    '''
    Disables the named privilege for this process.
    '''
    return _change_privilege_state(privilege_name, False)


def gid_to_group(gid):
    '''
    Convert the group id to the group name on this system

    Under Windows, because groups are just another ACL entity, this function
    behaves the same as uid_to_user.

    For maintaining Windows systems, this function is superfluous and only
    exists for API compatibility with *nix. Use the uid_to_user function
    instead; an info level log entry will be generated if this function is used
    directly.

    CLI Example:

    .. code-block:: bash

        salt '*' file.gid_to_group S-1-5-21-626487655-2533044672-482107328-1010
    '''
    func_name = '{0}.gid_to_group'.format(__virtualname__)
    if __opts__.get('fun', '') == func_name:
        log.info('The function %s should not be used on Windows systems; '
                 'see function docs for details.', func_name)

    return uid_to_user(gid)


def group_to_gid(group):
    '''
    Convert the group to the gid on this system

    Under Windows, because groups are just another ACL entity, this function
    behaves the same as user_to_uid, except if None is given, '' is returned.

    For maintaining Windows systems, this function is superfluous and only
    exists for API compatibility with *nix. Use the user_to_uid function
    instead; an info level log entry will be generated if this function is used
    directly.

    CLI Example:

    .. code-block:: bash

        salt '*' file.group_to_gid administrators
    '''
    func_name = '{0}.group_to_gid'.format(__virtualname__)
    if __opts__.get('fun', '') == func_name:
        log.info('The function %s should not be used on Windows systems; '
                 'see function docs for details.', func_name)

    return _user_to_uid(group)


def get_pgid(path, follow_symlinks=True):
    '''
    Return the id of the primary group that owns a given file (Windows only)

    This function will return the rarely used primary group of a file. This
    generally has no bearing on permissions unless intentionally configured
    and is most commonly used to provide Unix compatibility (e.g. Services
    For Unix, NFS services).

    Ensure you know what you are doing before using this function.

    CLI Example:

    .. code-block:: bash

        salt '*' file.get_pgid c:\\temp\\test.txt
    '''
    if not os.path.exists(path):
        return False

    # Under Windows, if the path is a symlink, the user that owns the symlink is
    # returned, not the user that owns the file/directory the symlink is
    # pointing to. This behaviour is *different* to *nix, therefore the symlink
    # is first resolved manually if necessary. Remember symlinks are only
    # supported on Windows Vista or later.
    if follow_symlinks and sys.getwindowsversion().major >= 6:
        path = _resolve_symlink(path)

    secdesc = win32security.GetFileSecurity(
        path, win32security.GROUP_SECURITY_INFORMATION
    )
    group_sid = secdesc.GetSecurityDescriptorGroup()
    return win32security.ConvertSidToStringSid(group_sid)


def get_pgroup(path, follow_symlinks=True):
    '''
    Return the name of the primary group that owns a given file (Windows only)

    This function will return the rarely used primary group of a file. This
    generally has no bearing on permissions unless intentionally configured
    and is most commonly used to provide Unix compatibility (e.g. Services
    For Unix, NFS services).

    Ensure you know what you are doing before using this function.

    The return value may be 'None', e.g. if the user is not on a domain. This is
    a valid group - do not confuse this with the Salt/Python value of None which
    means no value was returned. To be certain, use the `get_pgid` function
    which will return the SID, including for the system 'None' group.

    CLI Example:

    .. code-block:: bash

        salt '*' file.get_pgroup c:\\temp\\test.txt
    '''
    return uid_to_user(get_pgid(path, follow_symlinks))


def get_gid(path, follow_symlinks=True):
    '''
    Return the id of the group that owns a given file

    Under Windows, this will return the uid of the file.

    While a file in Windows does have a 'primary group', this rarely used
    attribute generally has no bearing on permissions unless intentionally
    configured and is only used to support Unix compatibility features (e.g.
    Services For Unix, NFS services).

    Salt, therefore, remaps this function to provide functionality that
    somewhat resembles *nix behaviour for API compatibility reasons. When
    managing Windows systems, this function is superfluous and will generate
    an info level log entry if used directly.

    If you do actually want to access the 'primary group' of a file, use
    `file.get_pgid`.

    CLI Example:

    .. code-block:: bash

        salt '*' file.get_gid c:\\temp\\test.txt
    '''
    func_name = '{0}.get_gid'.format(__virtualname__)
    if __opts__.get('fun', '') == func_name:
        log.info('The function %s should not be used on Windows systems; '
                 'see function docs for details. '
                 'The value returned is the uid.', func_name)

    return get_uid(path, follow_symlinks)


def get_group(path, follow_symlinks=True):
    '''
    Return the group that owns a given file

    Under Windows, this will return the user (owner) of the file.

    While a file in Windows does have a 'primary group', this rarely used
    attribute generally has no bearing on permissions unless intentionally
    configured and is only used to support Unix compatibility features (e.g.
    Services For Unix, NFS services).

    Salt, therefore, remaps this function to provide functionality that
    somewhat resembles *nix behaviour for API compatibility reasons. When
    managing Windows systems, this function is superfluous and will generate
    an info level log entry if used directly.

    If you do actually want to access the 'primary group' of a file, use
    `file.get_pgroup`.

    CLI Example:

    .. code-block:: bash

        salt '*' file.get_group c:\\temp\\test.txt
    '''
    func_name = '{0}.get_group'.format(__virtualname__)
    if __opts__.get('fun', '') == func_name:
        log.info('The function %s should not be used on Windows systems; '
                 'see function docs for details. '
                 'The value returned is the user (owner).', func_name)

    return get_user(path, follow_symlinks)


def uid_to_user(uid):
    '''
    Convert a uid to a user name

    CLI Example:

    .. code-block:: bash

        salt '*' file.uid_to_user S-1-5-21-626487655-2533044672-482107328-1010
    '''
    if uid is None or uid == '':
        return ''

    sid = win32security.GetBinarySid(uid)
    try:
        name, domain, account_type = win32security.LookupAccountSid(None, sid)
        return name
    except pywinerror as e:
        # if user does not exist...
        # 1332 = No mapping between account names and security IDs was carried
        # out.
        if e.winerror == 1332:
            return ''
        else:
            raise


def user_to_uid(user):
    '''
    Convert user name to a uid

    CLI Example:

    .. code-block:: bash

        salt '*' file.user_to_uid myusername
    '''
    if user is None:
        user = salt.utils.get_user()
    return _user_to_uid(user)


def _user_to_uid(user):
    '''
    Convert user name to a uid
    '''
    if user is None or user == '':
        return ''

    try:
        sid, domain, account_type = win32security.LookupAccountName(None, user)
    except pywinerror as e:
        # if user does not exist...
        # 1332 = No mapping between account names and security IDs was carried
        # out.
        if e.winerror == 1332:
            return ''
        else:
            raise

    return win32security.ConvertSidToStringSid(sid)


def get_uid(path, follow_symlinks=True):
    '''
    Return the id of the user that owns a given file

    Symlinks are followed by default to mimic *nix behaviour. Specify
    `follow_symlinks=False` to turn off this behaviour.

    CLI Example:

    .. code-block:: bash

        salt '*' file.get_uid c:\\temp\\test.txt
        salt '*' file.get_uid c:\\temp\\test.txt follow_symlinks=False
    '''
    if not os.path.exists(path):
        return False

    # Under Windows, if the path is a symlink, the user that owns the symlink is
    # returned, not the user that owns the file/directory the symlink is
    # pointing to. This behaviour is *different* to *nix, therefore the symlink
    # is first resolved manually if necessary. Remember symlinks are only
    # supported on Windows Vista or later.
    if follow_symlinks and sys.getwindowsversion().major >= 6:
        path = _resolve_symlink(path)

    secdesc = win32security.GetFileSecurity(
        path, win32security.OWNER_SECURITY_INFORMATION
    )
    owner_sid = secdesc.GetSecurityDescriptorOwner()
    return win32security.ConvertSidToStringSid(owner_sid)


def get_user(path, follow_symlinks=True):
    '''
    Return the user that owns a given file

    Symlinks are followed by default to mimic *nix behaviour. Specify
    `follow_symlinks=False` to turn off this behaviour.

    CLI Example:

    .. code-block:: bash

        salt '*' file.get_user c:\\temp\\test.txt
        salt '*' file.get_user c:\\temp\\test.txt follow_symlinks=False
    '''
    return uid_to_user(get_uid(path, follow_symlinks))


def get_mode(path):
    '''
    Return the mode of a file

    Right now we're just returning None because Windows' doesn't have a mode
    like Linux

    CLI Example:

    .. code-block:: bash

        salt '*' file.get_mode /etc/passwd
    '''
    if not os.path.exists(path):
        return ''

    func_name = '{0}.get_mode'.format(__virtualname__)
    if __opts__.get('fun', '') == func_name:
        log.info('The function %s should not be used on Windows systems; '
                 'see function docs for details. '
                 'The value returned is always None.', func_name)

    return None


def lchown(path, user, group=None, pgroup=None):
    '''
    Chown a file, pass the file the desired user and group without following any
    symlinks.

    Under Windows, the group parameter will be ignored.

    This is because while files in Windows do have a 'primary group'
    property, this is rarely used.  It generally has no bearing on
    permissions unless intentionally configured and is most commonly used to
    provide Unix compatibility (e.g. Services For Unix, NFS services).

    If you do want to change the 'primary group' property and understand the
    implications, pass the Windows only parameter, pgroup, instead.

    To set the primary group to 'None', it must be specified in quotes.
    Otherwise Salt will interpret it as the Python value of None and no primary
    group changes will occur. See the example below.

    CLI Example:

    .. code-block:: bash

        salt '*' file.lchown c:\\temp\\test.txt myusername
        salt '*' file.lchown c:\\temp\\test.txt myusername pgroup=Administrators
        salt '*' file.lchown c:\\temp\\test.txt myusername "pgroup='None'"
    '''
    if group:
        func_name = '{0}.lchown'.format(__virtualname__)
        if __opts__.get('fun', '') == func_name:
            log.info('The group parameter has no effect when using %s on Windows systems; see function docs for details.', func_name)
        log.debug('win_file.py %s Ignoring the group parameter for %s', func_name, path)
        group = None

    return chown(path, user, group, pgroup, follow_symlinks=False)


def chown(path, user, group=None, pgroup=None, follow_symlinks=True):
    '''
    Chown a file, pass the file the desired user and group

    Under Windows, the group parameter will be ignored.

    This is because while files in Windows do have a 'primary group'
    property, this is rarely used.  It generally has no bearing on
    permissions unless intentionally configured and is most commonly used to
    provide Unix compatibility (e.g. Services For Unix, NFS services).

    If you do want to change the 'primary group' property and understand the
    implications, pass the Windows only parameter, pgroup, instead.

    To set the primary group to 'None', it must be specified in quotes.
    Otherwise Salt will interpret it as the Python value of None and no primary
    group changes will occur. See the example below.

    CLI Example:

    .. code-block:: bash

        salt '*' file.chown c:\\temp\\test.txt myusername
        salt '*' file.chown c:\\temp\\test.txt myusername pgroup=Administrators
        salt '*' file.chown c:\\temp\\test.txt myusername "pgroup='None'"
    '''
    # the group parameter is not used; only provided for API compatibility
    if group:
        func_name = '{0}.chown'.format(__virtualname__)
        if __opts__.get('fun', '') == func_name:
            log.info('The group parameter has no effect when using %s on Windows systems; see function docs for details.', func_name)
        log.debug('win_file.py %s Ignoring the group parameter for %s', func_name, path)
        group = None

    err = ''
    # get SID object for user
    try:
        userSID, domainName, objectType = win32security.LookupAccountName(None, user)
    except pywinerror:
        err += 'User does not exist\n'

    if pgroup:
        # get SID object for group
        try:
            groupSID, domainName, objectType = win32security.LookupAccountName(None, pgroup)
        except pywinerror:
            err += 'Group does not exist\n'
    else:
        groupSID = None

    if not os.path.exists(path):
        err += 'File not found'
    if err:
        return err

    if follow_symlinks and sys.getwindowsversion().major >= 6:
        path = _resolve_symlink(path)

    privilege_enabled = False
    try:
        privilege_enabled = _enable_privilege(win32security.SE_RESTORE_NAME)
        if pgroup:
            # set owner and group
            win32security.SetNamedSecurityInfo(
                path,
                win32security.SE_FILE_OBJECT,
                win32security.OWNER_SECURITY_INFORMATION + win32security.GROUP_SECURITY_INFORMATION,
                userSID,
                groupSID,
                None,
                None
            )
        else:
            # set owner only
            win32security.SetNamedSecurityInfo(
                path,
                win32security.SE_FILE_OBJECT,
                win32security.OWNER_SECURITY_INFORMATION,
                userSID,
                None,
                None,
                None
            )
    finally:
        if privilege_enabled:
            _disable_privilege(win32security.SE_RESTORE_NAME)

    return None


def chpgrp(path, group):
    '''
    Change the group of a file

    Under Windows, this will set the rarely used primary group of a file.
    This generally has no bearing on permissions unless intentionally
    configured and is most commonly used to provide Unix compatibility (e.g.
    Services For Unix, NFS services).

    Ensure you know what you are doing before using this function.

    To set the primary group to 'None', it must be specified in quotes.
    Otherwise Salt will interpret it as the Python value of None and no primary
    group changes will occur. See the example below.

    CLI Example:

    .. code-block:: bash

        salt '*' file.chpgrp c:\\temp\\test.txt Administrators
        salt '*' file.chpgrp c:\\temp\\test.txt "'None'"
    '''
    if group is None:
        raise SaltInvocationError("The group value was specified as None and "
                                  "is invalid. If you mean the built-in None "
                                  "group, specify the group in lowercase, e.g. "
                                  "'none'.")

    err = ''
    # get SID object for group
    try:
        groupSID, domainName, objectType = win32security.LookupAccountName(None, group)
    except pywinerror:
        err += 'Group does not exist\n'

    if not os.path.exists(path):
        err += 'File not found\n'
    if err:
        return err

    # set group
    privilege_enabled = False
    try:
        privilege_enabled = _enable_privilege(win32security.SE_RESTORE_NAME)
        win32security.SetNamedSecurityInfo(
            path,
            win32security.SE_FILE_OBJECT,
            win32security.GROUP_SECURITY_INFORMATION,
            None,
            groupSID,
            None,
            None
        )
    finally:
        if privilege_enabled:
            _disable_privilege(win32security.SE_RESTORE_NAME)

    return None


def chgrp(path, group):
    '''
    Change the group of a file

    Under Windows, this will do nothing.

    While a file in Windows does have a 'primary group', this rarely used
    attribute generally has no bearing on permissions unless intentionally
    configured and is only used to support Unix compatibility features (e.g.
    Services For Unix, NFS services).

    Salt, therefore, remaps this function to do nothing while still being
    compatible with *nix behaviour. When managing Windows systems,
    this function is superfluous and will generate an info level log entry if
    used directly.

    If you do actually want to set the 'primary group' of a file, use `file
    .chpgrp`.

    CLI Example:

    .. code-block:: bash

        salt '*' file.chpgrp c:\\temp\\test.txt administrators
    '''
    func_name = '{0}.chgrp'.format(__virtualname__)
    if __opts__.get('fun', '') == func_name:
        log.info('The function %s should not be used on Windows systems; see function docs for details.', func_name)
    log.debug('win_file.py %s Doing nothing for %s', func_name, path)

    return None


def stats(path, hash_type='md5', follow_symlinks=True):
    '''
    Return a dict containing the stats for a given file

    Under Windows, `gid` will equal `uid` and `group` will equal `user`.

    While a file in Windows does have a 'primary group', this rarely used
    attribute generally has no bearing on permissions unless intentionally
    configured and is only used to support Unix compatibility features (e.g.
    Services For Unix, NFS services).

    Salt, therefore, remaps these properties to keep some kind of
    compatibility with *nix behaviour. If the 'primary group' is required, it
    can be accessed in the `pgroup` and `pgid` properties.

    CLI Example:

    .. code-block:: bash

        salt '*' file.stats /etc/passwd
    '''
    ret = {}
    if not os.path.exists(path):
        return ret
    if follow_symlinks and sys.getwindowsversion().major >= 6:
        path = _resolve_symlink(path)
    pstat = os.stat(path)
    ret['inode'] = pstat.st_ino
    # don't need to resolve symlinks again because we've already done that
    ret['uid'] = get_uid(path, follow_symlinks=False)
    # maintain the illusion that group is the same as user as states need this
    ret['gid'] = ret['uid']
    ret['user'] = uid_to_user(ret['uid'])
    ret['group'] = ret['user']
    ret['pgid'] = get_pgid(path, follow_symlinks)
    ret['pgroup'] = gid_to_group(ret['pgid'])
    ret['atime'] = pstat.st_atime
    ret['mtime'] = pstat.st_mtime
    ret['ctime'] = pstat.st_ctime
    ret['size'] = pstat.st_size
    ret['mode'] = str(oct(stat.S_IMODE(pstat.st_mode)))
    ret['sum'] = get_sum(path, hash_type)
    ret['type'] = 'file'
    if stat.S_ISDIR(pstat.st_mode):
        ret['type'] = 'dir'
    if stat.S_ISCHR(pstat.st_mode):
        ret['type'] = 'char'
    if stat.S_ISBLK(pstat.st_mode):
        ret['type'] = 'block'
    if stat.S_ISREG(pstat.st_mode):
        ret['type'] = 'file'
    if stat.S_ISLNK(pstat.st_mode):
        ret['type'] = 'link'
    if stat.S_ISFIFO(pstat.st_mode):
        ret['type'] = 'pipe'
    if stat.S_ISSOCK(pstat.st_mode):
        ret['type'] = 'socket'
    ret['target'] = os.path.realpath(path)
    return ret


def get_attributes(path):
    '''
    Return a dictionary object with the Windows
    file attributes for a file.

    CLI Example:

    .. code-block:: bash

        salt '*' file.get_attributes c:\\temp\\a.txt
    '''
    err = ''
    if not os.path.exists(path):
        err += 'File not found\n'
    if err:
        return err

    # set up dictionary for attribute values
    attributes = {}

    # Get cumulative int value of attributes
    intAttributes = win32file.GetFileAttributes(path)

    # Assign individual attributes
    attributes['archive'] = (intAttributes & 32) == 32
    attributes['reparsePoint'] = (intAttributes & 1024) == 1024
    attributes['compressed'] = (intAttributes & 2048) == 2048
    attributes['directory'] = (intAttributes & 16) == 16
    attributes['encrypted'] = (intAttributes & 16384) == 16384
    attributes['hidden'] = (intAttributes & 2) == 2
    attributes['normal'] = (intAttributes & 128) == 128
    attributes['notIndexed'] = (intAttributes & 8192) == 8192
    attributes['offline'] = (intAttributes & 4096) == 4096
    attributes['readonly'] = (intAttributes & 1) == 1
    attributes['system'] = (intAttributes & 4) == 4
    attributes['temporary'] = (intAttributes & 256) == 256

    # check if it's a Mounted Volume
    attributes['mountedVolume'] = False
    if attributes['reparsePoint'] is True and attributes['directory'] is True:
        fileIterator = win32file.FindFilesIterator(path)
        findDataTuple = fileIterator.next()
        if findDataTuple[6] == 0xA0000003:
            attributes['mountedVolume'] = True
    # check if it's a soft (symbolic) link

    # Note:  os.path.islink() does not work in
    #   Python 2.7 for the Windows NTFS file system.
    #   The following code does, however, work (tested in Windows 8)

    attributes['symbolicLink'] = False
    if attributes['reparsePoint'] is True:
        fileIterator = win32file.FindFilesIterator(path)
        findDataTuple = fileIterator.next()
        if findDataTuple[6] == 0xA000000C:
            attributes['symbolicLink'] = True

    return attributes


def set_attributes(path, archive=None, hidden=None, normal=None,
                   notIndexed=None, readonly=None, system=None, temporary=None):
    '''
    Set file attributes for a file.  Note that the normal attribute
    means that all others are false.  So setting it will clear all others.

    CLI Example:

    .. code-block:: bash

        salt '*' file.set_attributes c:\\temp\\a.txt normal=True
        salt '*' file.set_attributes c:\\temp\\a.txt readonly=True hidden=True
    '''
    err = ''
    if not os.path.exists(path):
        err += 'File not found\n'
    if normal:
        if archive or hidden or notIndexed or readonly or system or temporary:
            err += 'Normal attribute may not be used with any other attributes\n'
        else:
            return win32file.SetFileAttributes(path, 128)
    if err:
        return err
    # Get current attributes
    intAttributes = win32file.GetFileAttributes(path)
    # individually set or clear bits for appropriate attributes
    if archive is not None:
        if archive:
            intAttributes |= 0x20
        else:
            intAttributes &= 0xFFDF
    if hidden is not None:
        if hidden:
            intAttributes |= 0x2
        else:
            intAttributes &= 0xFFFD
    if notIndexed is not None:
        if notIndexed:
            intAttributes |= 0x2000
        else:
            intAttributes &= 0xDFFF
    if readonly is not None:
        if readonly:
            intAttributes |= 0x1
        else:
            intAttributes &= 0xFFFE
    if system is not None:
        if system:
            intAttributes |= 0x4
        else:
            intAttributes &= 0xFFFB
    if temporary is not None:
        if temporary:
            intAttributes |= 0x100
        else:
            intAttributes &= 0xFEFF
    return win32file.SetFileAttributes(path, intAttributes)


def set_mode(path, mode):
    '''
    Set the mode of a file

    This just calls get_mode, which returns None because we don't use mode on
    Windows

    CLI Example:

    .. code-block:: bash

        salt '*' file.set_mode /etc/passwd 0644
    '''
    func_name = '{0}.set_mode'.format(__virtualname__)
    if __opts__.get('fun', '') == func_name:
        log.info('The function %s should not be used on Windows systems; '
                 'see function docs for details. '
                 'The value returned is always None.', func_name)

    return get_mode(path)


def symlink(src, link):
    '''
    Create a symbolic link to a file

    This is only supported with Windows Vista or later and must be executed by
    a user with the SeCreateSymbolicLink privilege.

    The behaviour of this function matches the \*nix equivalent, with one
    exception - invalid symlinks cannot be created. The source path must exist.
    If it doesn't, an error will be raised.

    CLI Example:

    .. code-block:: bash

        salt '*' file.symlink /path/to/file /path/to/link
    '''
    # When Python 3.2 or later becomes the minimum version, this function can be
    # replaced with the built-in os.symlink function, which supports Windows.
    if sys.getwindowsversion().major < 6:
        raise SaltInvocationError('Symlinks are only supported on Windows Vista or later.')

    if not os.path.exists(src):
        raise SaltInvocationError('The given source path does not exist.')

    if not os.path.isabs(src):
        raise SaltInvocationError('File path must be absolute.')

    # ensure paths are using the right slashes
    src = os.path.normpath(src)
    link = os.path.normpath(link)

    is_dir = os.path.isdir(src)

    try:
        win32file.CreateSymbolicLink(link, src, int(is_dir))
        return True
    except pywinerror as e:
        raise CommandExecutionError('Could not create {0!r} - [{1}] {2}'.format(link, e.winerror, e.strerror))


def _is_reparse_point(path):
    '''
    Returns True if path is a reparse point; False otherwise.
    '''
    if sys.getwindowsversion().major < 6:
        raise SaltInvocationError('Symlinks are only supported on Windows Vista or later.')

    result = win32file.GetFileAttributesW(path)

    if result == -1:
        raise SaltInvocationError('The path given is not valid, symlink or not. (does it exist?)')

    if result & 0x400:  # FILE_ATTRIBUTE_REPARSE_POINT
        return True
    else:
        return False


def is_link(path):
    '''
<<<<<<< HEAD
    Return the path that a symlink points to

    This is only supported on Windows Vista or later.

    Inline with \*nix behaviour, this function will raise an error if the path
    is not a symlink, however, the error raised will be a SaltInvocationError,
    not an OSError.
=======
    Check if the path is a symlink
>>>>>>> 84e29ac5

    CLI Example:

    .. code-block:: bash

       salt '*' file.is_link /path/to/link
    '''
    if sys.getwindowsversion().major < 6:
        return False

    try:
        if not _is_reparse_point(path):
            return False
    except SaltInvocationError:
        return False

    # check that it is a symlink reparse point (in case it is something else,
    # like a mount point)
    reparse_data = _get_reparse_data(path)

    # sanity check - this should not happen
    if not reparse_data:
        # not a reparse point
        return False

    # REPARSE_DATA_BUFFER structure - see
    # http://msdn.microsoft.com/en-us/library/ff552012.aspx

    # parse the structure header to work out which type of reparse point this is
    header_parser = struct.Struct('L')
    ReparseTag, = header_parser.unpack(reparse_data[:header_parser.size])
    # http://msdn.microsoft.com/en-us/library/windows/desktop/aa365511.aspx
    if not ReparseTag & 0xA000FFFF == 0xA000000C:
        return False
    else:
        return True


def _get_reparse_data(path):
    '''
    Retrieves the reparse point data structure for the given path.

    If the path is not a reparse point, None is returned.

    See http://msdn.microsoft.com/en-us/library/ff552012.aspx for details on the
    REPARSE_DATA_BUFFER structure returned.
    '''
    if sys.getwindowsversion().major < 6:
        raise SaltInvocationError('Symlinks are only supported on Windows Vista or later.')

    # ensure paths are using the right slashes
    path = os.path.normpath(path)

    if not _is_reparse_point(path):
        return None

    fileHandle = None
    try:
        fileHandle = win32file.CreateFileW(
            path,
            0x80000000,  # GENERIC_READ
            1,  # share with other readers
            None,  # no inherit, default security descriptor
            3,  # OPEN_EXISTING
            0x00200000 | 0x02000000  # FILE_FLAG_OPEN_REPARSE_POINT | FILE_FLAG_BACKUP_SEMANTICS
        )

        reparseData = win32file.DeviceIoControl(
            fileHandle,
            0x900a8,  # FSCTL_GET_REPARSE_POINT
            None,  # in buffer
            16384  # out buffer size (MAXIMUM_REPARSE_DATA_BUFFER_SIZE)
        )

    finally:
        if fileHandle:
            win32file.CloseHandle(fileHandle)

    return reparseData


def readlink(path):
    '''
    Return the path that a symlink points to

    This is only supported on Windows Vista or later.

    Inline with *nix behaviour, this function will raise an error if the path is
    not a symlink, however, the error raised will be a SaltInvocationError, not
    an OSError.

    CLI Example:

    .. code-block:: bash

        salt '*' file.readlink /path/to/link
    '''
    if sys.getwindowsversion().major < 6:
        raise SaltInvocationError('Symlinks are only supported on Windows Vista or later.')

    if not os.path.isabs(path):
        raise SaltInvocationError('Path to link must be absolute.')

    reparse_data = _get_reparse_data(path)

    if not reparse_data:
        raise SaltInvocationError('The path specified is not a reparse point (symlinks are a type of reparse point).')

    # REPARSE_DATA_BUFFER structure - see
    # http://msdn.microsoft.com/en-us/library/ff552012.aspx

    # parse the structure header to work out which type of reparse point this is
    header_parser = struct.Struct('L')
    ReparseTag, = header_parser.unpack(reparse_data[:header_parser.size])
    # http://msdn.microsoft.com/en-us/library/windows/desktop/aa365511.aspx
    if not ReparseTag & 0xA000FFFF == 0xA000000C:
        raise SaltInvocationError('The path specified is not a symlink, but another type of reparse point (0x{0:X}).'.format(ReparseTag))

    # parse as a symlink reparse point structure (the structure for other
    # reparse points is different)
    data_parser = struct.Struct('LHHHHHHL')
    ReparseTag, ReparseDataLength, Reserved, SubstituteNameOffset, \
    SubstituteNameLength, PrintNameOffset, \
    PrintNameLength, Flags = data_parser.unpack(reparse_data[:data_parser.size])

    path_buffer_offset = data_parser.size
    absolute_substitute_name_offset = path_buffer_offset + SubstituteNameOffset
    target_bytes = reparse_data[absolute_substitute_name_offset:absolute_substitute_name_offset+SubstituteNameLength]
    target = target_bytes.decode('UTF-16')

    if target.startswith('\\??\\'):
        target = target[4:]

    try:
        # comes out in 8.3 form; convert it to LFN to make it look nicer
        target = win32file.GetLongPathName(target)
    except pywinerror as e:
        # if file is not found (i.e. bad symlink), return it anyway like on *nix
        if e.winerror == 2:
            return target
        raise

    return target<|MERGE_RESOLUTION|>--- conflicted
+++ resolved
@@ -1048,7 +1048,6 @@
 
 def is_link(path):
     '''
-<<<<<<< HEAD
     Return the path that a symlink points to
 
     This is only supported on Windows Vista or later.
@@ -1056,9 +1055,6 @@
     Inline with \*nix behaviour, this function will raise an error if the path
     is not a symlink, however, the error raised will be a SaltInvocationError,
     not an OSError.
-=======
-    Check if the path is a symlink
->>>>>>> 84e29ac5
 
     CLI Example:
 
